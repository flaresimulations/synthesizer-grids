"""
This reads in a cloudy grid of models

"""

import os
import shutil
from unyt import eV
import argparse
import numpy as np
import h5py

# synthesizer modules
from synthesizer.photoionisation import cloudy17 as cloudy
from synthesizer.sed import Sed

# local modules
from utils import get_grid_properties


def get_grid_properties_hf(hf, verbose=True):
    """
    A wrapper over get_grid_properties to get the grid properties for a HDF5 grid.
    """

    axes = hf.attrs["axes"]  # list of axes in the correct order
    axes_values = {
        axis: hf[f"axes/{axis}"][:] for axis in axes
    }  # dictionary of axis grid points

    # Get the properties of the grid including the dimensions etc.
    return axes, *get_grid_properties(axes, axes_values, verbose=verbose)


def check_cloudy_runs(
    grid_name,
    synthesizer_data_dir,
    replace=False,
    files_to_check=["cont", "elin"],
):
    """
    Check that all the cloudy runs have run properly

    Parameters
    ----------
    grid_name : str
        Name of the grid
    synthesizer_data_dir : str
        Directory where synthesizer data is kept.
    replace : boolean
        If a run has failed simply replace the model with the previous one
    """

    # open the new grid
<<<<<<< HEAD
    with h5py.File(
        f"{synthesizer_data_dir}/grids/dev/{grid_name}.hdf5", "r"
    ) as hf:
=======
    with h5py.File(f"{synthesizer_data_dir}/{grid_name}.hdf5", "r") as hf:
>>>>>>> 21b6b041
        # Get the properties of the grid including the dimensions etc.
        (
            axes,
            n_axes,
            shape,
            n_models,
            mesh,
            model_list,
            index_list,
        ) = get_grid_properties_hf(hf)

        # list of failed models
        failed_list = []

        for i, grid_params_ in enumerate(model_list):
            infile = f"{synthesizer_data_dir}/cloudy/{grid_name}/{i+1}"
            failed = False

            # check if files exist
            for ext in files_to_check:
                if not os.path.isfile(infile + "." + ext):
                    failed = True

            # if they exist also check they have size >0
            if not failed:
                for ext in files_to_check:
                    if os.path.getsize(infile + "." + ext) < 1000:
                        failed = True

            if failed:
                print(i + 1, model_list[i])
                failed_list.append(i + 1)

                """
                If replace is specified, instead replace the grid point with the previous one.
                NOTE: this should be a last resort if the cloudy runs of a small number of grid points are consistently failing.
                """
                if replace:
                    for ext in files_to_check:
                        shutil.copyfile(
                            f"{synthesizer_data_dir}/cloudy/{grid_name}/{i}.{ext}",
                            infile + ".lines",
                        )

        # if the files have been replace set the failed list to empty so the rest of the code can run
        if replace:
            failed_list = []

        return failed_list


def add_spectra(grid_name, synthesizer_data_dir):
    """
    Open cloudy spectra and add them to the grid

    Parameters
    ----------
    grid_name : str
        Name of the grid
    synthesizer_data_dir : str
        Directory where synthesizer data is kept.
    """

    # spec_names = ['incident','transmitted','nebular','nebular_continuum','total','linecont']
    #  the cloudy spectra to save (others can be generated later)
    spec_names = ["incident", "transmitted", "nebular", "linecont"]

    # open the new grid
<<<<<<< HEAD
    with h5py.File(
        f"{synthesizer_data_dir}/grids/dev/{grid_name}.hdf5", "a"
    ) as hf:
=======
    with h5py.File(f"{synthesizer_data_dir}/{grid_name}.hdf5", "a") as hf:
>>>>>>> 21b6b041
        # Get the properties of the grid including the dimensions etc.
        (
            axes,
            n_axes,
            shape,
            n_models,
            mesh,
            model_list,
            index_list,
        ) = get_grid_properties_hf(hf, verbose=False)

        # read first spectra from the first grid point to get length and wavelength grid
        lam = cloudy.read_wavelength(
            f"{synthesizer_data_dir}/cloudy/{grid_name}/1"
        )

        if "spectra" in hf:
            del hf["spectra"]

        spectra = hf.create_group(
            "spectra"
        )  # create a group holding the spectra in the grid file
        spectra.attrs[
            "spec_names"
        ] = spec_names  # save list of spectra as attribute

        spectra["wavelength"] = lam  # save the wavelength
        nu = 3e8 / (lam * 1e-10)

        nlam = len(lam)  # number of wavelength points

        # make spectral grids and set them to zero
        for spec_name in spec_names:
            spectra[spec_name] = np.zeros((*shape, nlam))

        # array for holding the normalisation which is calculated below and used by lines
        spectra["normalisation"] = np.ones(shape)

        for i, indices in enumerate(index_list):
            indices = tuple(indices)

            # define the infile
            infile = f"{synthesizer_data_dir}/cloudy/{grid_name}/{i+1}"

            # read the continuum file containing the spectra
            spec_dict = cloudy.read_continuum(infile, return_dict=True)

            # if hf['log10Q/HI'] already exists (only true for non-cloudy
            # models) renormalise the spectrum.
<<<<<<< HEAD
            if "log10Q/HI" in hf:
                Q = calculate_Q(
                    lam, spec_dict["incident"], ionisation_energy=13.6 * eV
                )

=======

            # need to add sed object and update calculate_Q

            if "log10Q/HI" in hf:
                # create sed object
                sed = Sed(lam=lam, lnu=spec_dict["incident"])

                # calculate Q
                Q = sed.calculate_ionising_photon_production_rate(
                    ionisation_energy=13.6 * eV, limit=100
                )

                # Q = calculate_Q(lam,
                #                spec_dict['incident'],
                #                ionisation_energy=13.6 * eV)

>>>>>>> 21b6b041
                # calculate normalisation
                normalisation = hf["log10Q/HI"][indices] - np.log10(Q)

                # save normalisation for later use (rescaling lines)
                spectra["normalisation"][indices] = 10**normalisation

            # save the normalised spectrum to the correct grid point
            for spec_name in spec_names:
                spectra[spec_name][indices] = (
                    spec_dict[spec_name] * spectra["normalisation"][indices]
                )


def add_lines(
    grid_name,
    synthesizer_data_dir,
    line_type="linelist",
    lines_to_include=False,
    include_spectra=True,
):
    """
    Open cloudy lines and add them to the HDF5 grid

    Parameters
    ----------
    grid_name: str
        Name of the grid.
    synthesizer_data_dir: str
        Directory where synthesizer data is kept.
    line_type : str
        The type of line file to use (linelist, lines)
    dspecific_ionising_lum
        The difference between the original and cloudy specific_ionising_lum used for rescaling the cloudy spectra
    """

    # open the new grid
<<<<<<< HEAD
    with h5py.File(
        f"{synthesizer_data_dir}/grids/dev/{grid_name}.hdf5", "a"
    ) as hf:
=======
    with h5py.File(f"{synthesizer_data_dir}/{grid_name}.hdf5", "a") as hf:
>>>>>>> 21b6b041
        # Get the properties of the grid including the dimensions etc.
        (
            axes,
            n_axes,
            shape,
            n_models,
            mesh,
            model_list,
            index_list,
        ) = get_grid_properties_hf(hf)

        # delete lines group if it already exists
        if "lines" in hf:
            del hf["lines"]

        # define spectra
        if include_spectra:
            spectra = hf["spectra"]
            normalisation = spectra["normalisation"][:]
            lam = spectra["wavelength"][:]

        # create group for holding lines
        lines = hf.create_group("lines")
        # lines.attrs['lines'] = list(lines_to_include)  # save list of spectra as attribute

        if line_type == "linelist":
            infile = f"{synthesizer_data_dir}/cloudy/{grid_name}/1"
            lines_to_include, _, _ = cloudy.read_linelist(infile)
            # print(lines_to_include)

        # set up output arrays
        for line_id in lines_to_include:
            lines[f"{line_id}/luminosity"] = np.zeros(shape)
            lines[f"{line_id}/transmitted_continuum"] = np.zeros(shape)
            lines[f"{line_id}/nebular_continuum"] = np.zeros(shape)
            lines[f"{line_id}/continuum"] = np.zeros(shape)

        for i, indices in enumerate(index_list):
            # convert indices array to tuple
            indices = tuple(indices)

            # define the infile
            infile = f"{synthesizer_data_dir}/cloudy/{grid_name}/{i+1}"

            # get TOTAL continuum spectra
            if include_spectra:
                nebular_continuum = (
                    spectra["nebular"][indices] - spectra["linecont"][indices]
                )
                continuum = spectra["transmitted"][indices] + nebular_continuum

            # get line quantities  <--- THIS NEEDS TO CHANGE

            if line_type == "lines":
                (
                    id,
                    blend,
                    wavelength,
                    intrinsic,
                    luminosity,
                ) = cloudy.read_lines(infile)

                # identify lines we want to keep
                s = np.nonzero(np.in1d(id, np.array(lines_to_include)))[0]

                id = id[s]
                wavelength = wavelength[s]
                luminosity = luminosity[s]

            elif line_type == "linelist":
                id, wavelength, luminosity = cloudy.read_linelist(infile)

            for id_, wavelength_, luminosity_ in zip(
                id, wavelength, luminosity
            ):
                line = lines[id_]

                # save line wavelength
                line.attrs["wavelength"] = wavelength_

                # if spectra have been calculated pull the normalisation
                if include_spectra:
                    norm = normalisation[indices]
                else:
                    norm = 1.0

                # calculate line luminosity and save it. Uses normalisation from spectra.
                line["luminosity"][indices] = luminosity_ * norm  # erg s^-1
<<<<<<< HEAD

                if include_spectra:
                    # calculate transmitted continuum at the line wavelength and save it.
                    line["transmitted_continuum"][indices] = np.interp(
                        wavelength_, lam, spectra["transmitted"][indices]
                    )  # erg s^-1 Hz^-1

                    # calculate nebular continuum at the line wavelength and save it.
                    line["nebular_continuum"][indices] = np.interp(
                        wavelength_, lam, nebular_continuum
                    )  # erg s^-1 Hz^-1

                    # calculate total continuum at the line wavelength and save it.
                    line["continuum"][indices] = np.interp(
                        wavelength_, lam, continuum
                    )  # erg s^-1 Hz^-1

                if include_spectra:
                    # calculate stellar continuum at the line wavelength and save it.
                    line["stellar_continuum"][indices] = np.interp(
=======

                if include_spectra:
                    # calculate transmitted continuum at the line wavelength and save it.
                    line["transmitted_continuum"][indices] = np.interp(
>>>>>>> 21b6b041
                        wavelength_, lam, spectra["transmitted"][indices]
                    )  # erg s^-1 Hz^-1

                    # calculate nebular continuum at the line wavelength and save it.
                    line["nebular_continuum"][indices] = np.interp(
                        wavelength_, lam, nebular_continuum
                    )  # erg s^-1 Hz^-1

                    # calculate total continuum at the line wavelength and save it.
                    line["continuum"][indices] = np.interp(
                        wavelength_, lam, continuum
                    )  # erg s^-1 Hz^-1


if __name__ == "__main__":
    parser = argparse.ArgumentParser(
        description=("Create synthesizer HDF5 grid " "for a given grid.")
    )

    parser.add_argument(
        "-synthesizer_data_dir", type=str, required=True
    )  # path to synthesizer_data_dir
    parser.add_argument("-grid_name", "--grid_name", type=str, required=True)
    parser.add_argument(
        "-include_spectra",
        "--include_spectra",
        type=bool,
        default=True,
        required=False,
    )
    parser.add_argument(
        "-replace", "--replace", type=bool, default=False, required=False
    )
    parser.add_argument(
        "-line_calc_method",
        "--line_calc_method",
        type=str,
        default="lines",
        required=False,
    )

    args = parser.parse_args()

    # get arguments
    synthesizer_data_dir = args.synthesizer_data_dir
    grid_name = args.grid_name
    include_spectra = args.include_spectra

    # check cloudy runs and potentially replace them by the nearest grid point if they fail.
    failed_list = check_cloudy_runs(
        grid_name, synthesizer_data_dir, replace=args.replace
    )

    print(failed_list)

    # if failed prompt to re-run
    if len(failed_list) > 0:
        print(
            f"ERROR: {len(failed_list)} cloudy runs have failed. You should re-run these with command:"
        )
        print(f"  qsub -t 1:{len(failed_list)}  run_grid.job")

        # replace input_names with list of failed runs
        with open(
            f"{synthesizer_data_dir}/cloudy/{grid_name}/input_names.txt", "w"
        ) as myfile:
            myfile.write("\n".join(map(str, failed_list)))

    # if not failed, go ahead and add spectra and lines
    else:
        print("- passed checks")

        # add spectra
        if include_spectra:
            add_spectra(grid_name, synthesizer_data_dir)
            print("- spectra added")

        # add lines
        add_lines(
            grid_name,
            synthesizer_data_dir,
            line_type="linelist",
            include_spectra=include_spectra,
        )<|MERGE_RESOLUTION|>--- conflicted
+++ resolved
@@ -52,13 +52,7 @@
     """
 
     # open the new grid
-<<<<<<< HEAD
-    with h5py.File(
-        f"{synthesizer_data_dir}/grids/dev/{grid_name}.hdf5", "r"
-    ) as hf:
-=======
     with h5py.File(f"{synthesizer_data_dir}/{grid_name}.hdf5", "r") as hf:
->>>>>>> 21b6b041
         # Get the properties of the grid including the dimensions etc.
         (
             axes,
@@ -127,13 +121,7 @@
     spec_names = ["incident", "transmitted", "nebular", "linecont"]
 
     # open the new grid
-<<<<<<< HEAD
-    with h5py.File(
-        f"{synthesizer_data_dir}/grids/dev/{grid_name}.hdf5", "a"
-    ) as hf:
-=======
     with h5py.File(f"{synthesizer_data_dir}/{grid_name}.hdf5", "a") as hf:
->>>>>>> 21b6b041
         # Get the properties of the grid including the dimensions etc.
         (
             axes,
@@ -183,13 +171,6 @@
 
             # if hf['log10Q/HI'] already exists (only true for non-cloudy
             # models) renormalise the spectrum.
-<<<<<<< HEAD
-            if "log10Q/HI" in hf:
-                Q = calculate_Q(
-                    lam, spec_dict["incident"], ionisation_energy=13.6 * eV
-                )
-
-=======
 
             # need to add sed object and update calculate_Q
 
@@ -206,7 +187,6 @@
                 #                spec_dict['incident'],
                 #                ionisation_energy=13.6 * eV)
 
->>>>>>> 21b6b041
                 # calculate normalisation
                 normalisation = hf["log10Q/HI"][indices] - np.log10(Q)
 
@@ -243,13 +223,7 @@
     """
 
     # open the new grid
-<<<<<<< HEAD
-    with h5py.File(
-        f"{synthesizer_data_dir}/grids/dev/{grid_name}.hdf5", "a"
-    ) as hf:
-=======
     with h5py.File(f"{synthesizer_data_dir}/{grid_name}.hdf5", "a") as hf:
->>>>>>> 21b6b041
         # Get the properties of the grid including the dimensions etc.
         (
             axes,
@@ -338,33 +312,10 @@
 
                 # calculate line luminosity and save it. Uses normalisation from spectra.
                 line["luminosity"][indices] = luminosity_ * norm  # erg s^-1
-<<<<<<< HEAD
 
                 if include_spectra:
                     # calculate transmitted continuum at the line wavelength and save it.
                     line["transmitted_continuum"][indices] = np.interp(
-                        wavelength_, lam, spectra["transmitted"][indices]
-                    )  # erg s^-1 Hz^-1
-
-                    # calculate nebular continuum at the line wavelength and save it.
-                    line["nebular_continuum"][indices] = np.interp(
-                        wavelength_, lam, nebular_continuum
-                    )  # erg s^-1 Hz^-1
-
-                    # calculate total continuum at the line wavelength and save it.
-                    line["continuum"][indices] = np.interp(
-                        wavelength_, lam, continuum
-                    )  # erg s^-1 Hz^-1
-
-                if include_spectra:
-                    # calculate stellar continuum at the line wavelength and save it.
-                    line["stellar_continuum"][indices] = np.interp(
-=======
-
-                if include_spectra:
-                    # calculate transmitted continuum at the line wavelength and save it.
-                    line["transmitted_continuum"][indices] = np.interp(
->>>>>>> 21b6b041
                         wavelength_, lam, spectra["transmitted"][indices]
                     )  # erg s^-1 Hz^-1
 
