--- conflicted
+++ resolved
@@ -152,11 +152,7 @@
             spectra[spec_name] = np.zeros((*shape, nlam))
 
         # array for holding the normalisation which is calculated below and used by lines
-<<<<<<< HEAD
-        spectra["normalisation"] = np.zeros(shape)
-=======
         spectra['normalisation'] = np.ones(shape)
->>>>>>> f38f6506
 
         for i, indices in enumerate(index_list):
             indices = tuple(indices)
@@ -167,20 +163,6 @@
             # read the continuum file containing the spectra
             spec_dict = cloudy.read_continuum(infile, return_dict=True)
 
-<<<<<<< HEAD
-            # calculate Q for the output spectra and use this to calculate the normalisation
-            Q = calculate_Q(lam, spec_dict["incident"], ionisation_energy=13.6 * eV)
-
-            # calculate normalisation
-            normalisation = hf["specific_ionising_lum/HI"][indices] - np.log10(Q)
-
-            # save normalisation for later use (rescaling lines)
-            spectra["normalisation"][indices] = 10**normalisation
-
-            # print(i, normalisation, np.log10(Q), np.sum(spec_dict['incident']), np.sum(spec_dict['transmitted']))
-
-            # save the normalised spectrum to the correct grid point
-=======
             # if hf['log10Q/HI'] already exists (only true for non-cloudy 
             # models) renormalise the spectrum. 
             if 'log10Q/HI' in hf:            
@@ -195,21 +177,9 @@
                 spectra['normalisation'][indices] = 10**normalisation
                 
             # save the normalised spectrum to the correct grid point 
->>>>>>> f38f6506
             for spec_name in spec_names:
                 spectra[spec_name][indices] = (
                     spec_dict[spec_name] * spectra['normalisation'][indices])
-
-
-<<<<<<< HEAD
-def add_lines(
-    grid_name,
-    synthesizer_data_dir,
-    line_type="linelist",
-    lines_to_include=False,
-    include_spectra=True,
-):
-=======
 
 
 def add_lines(grid_name,
@@ -217,7 +187,6 @@
               line_type='linelist',
               lines_to_include=False,
               include_spectra=True):
->>>>>>> f38f6506
     """
     Open cloudy lines and add them to the HDF5 grid
 
@@ -267,17 +236,10 @@
 
         # set up output arrays
         for line_id in lines_to_include:
-<<<<<<< HEAD
-            lines[f"{line_id}/luminosity"] = np.zeros(shape)
-            lines[f"{line_id}/stellar_continuum"] = np.zeros(shape)
-            lines[f"{line_id}/nebular_continuum"] = np.zeros(shape)
-            lines[f"{line_id}/continuum"] = np.zeros(shape)
-=======
             lines[f'{line_id}/luminosity'] = np.zeros(shape)
             lines[f'{line_id}/transmitted_continuum'] = np.zeros(shape)
             lines[f'{line_id}/nebular_continuum'] = np.zeros(shape)
             lines[f'{line_id}/continuum'] = np.zeros(shape)
->>>>>>> f38f6506
 
         for i, indices in enumerate(index_list):
             # convert indices array to tuple
@@ -321,9 +283,6 @@
                     norm = 1.0
 
                 # calculate line luminosity and save it. Uses normalisation from spectra.
-<<<<<<< HEAD
-                line["luminosity"][indices] = luminosity_ * norm  # erg s^-1
-=======
                 line['luminosity'][indices] = luminosity_*norm  # erg s^-1
                 
                 
@@ -341,9 +300,6 @@
                     line['continuum'][indices] = np.interp(
                         wavelength_, lam, continuum)  # erg s^-1 Hz^-1
 
-
->>>>>>> f38f6506
-
                 if include_spectra:
                     # calculate stellar continuum at the line wavelength and save it.
                     line["stellar_continuum"][indices] = np.interp(
