--- conflicted
+++ resolved
@@ -141,7 +141,6 @@
     remnant_mass = np.zeros((na, nmetal))
 
     # the ionising photon production rate
-<<<<<<< HEAD
     log10_specific_ionising_lum = {}
     log10_specific_ionising_lum["HI"] = np.zeros((na, nZ))
     log10_specific_ionising_lum["HeII"] = np.zeros((na, nZ))
@@ -149,15 +148,6 @@
     # provided by BPASS, sanity check for above
     log10_specific_ionising_lum_original = {}
     log10_specific_ionising_lum_original["HI"] = np.zeros((na, nZ))
-=======
-    specific_ionising_luminosity = {}
-    specific_ionising_luminosity["HI"] = np.zeros((na, nmetal))
-    specific_ionising_luminosity["HeII"] = np.zeros((na, nmetal))
-
-    # provided by BPASS, sanity check for above
-    specific_ionising_luminosity_original = {}
-    specific_ionising_luminosity_original["HI"] = np.zeros((na, nmetal))
->>>>>>> 06e478f4
 
     spectra = np.zeros((na, nmetal, len(wavelengths)))
 
@@ -174,19 +164,12 @@
             starmass["remnant_mass"].values / 1e6
         )  # convert to per M_sol
 
-<<<<<<< HEAD
         # get original log10_specific_ionising_lum
         fn_ = (
             f"{input_dir}/ionizing-{bs}-imf_{bpass_imf}.a{ae}.{Z_to_Zk[Z]}.dat"
         )
         ionising = load.model_output(fn_)
         log10_specific_ionising_lum_original["HI"][:, iZ] = (
-=======
-        # get original specific_ionising_luminosity
-        fn_ = f"{input_dir}/ionizing-{bs}-imf_{bpass_imf}.a{ae}.{map_met_to_key[metal]}.dat"
-        ionising = load.model_output(fn_)
-        specific_ionising_luminosity_original["HI"][:, imetal] = (
->>>>>>> 06e478f4
             ionising["prod_rate"].values - 6
         )  # convert to per M_sol
 
@@ -207,13 +190,8 @@
             for ion in ["HI", "HeII"]:
                 limit = 100
                 ionisation_energy = Ions.energy[ion]
-<<<<<<< HEAD
                 log10_specific_ionising_lum[ion][ia, iZ] = np.log10(
                     calc_log10_specific_ionising_lum(
-=======
-                specific_ionising_luminosity[ion][ia, imetal] = np.log10(
-                    calc_specific_ionising_luminosity(
->>>>>>> 06e478f4
                         wavelengths,
                         spec_,
                         ionisation_energy=ionisation_energy,
@@ -338,7 +316,6 @@
     remnant_mass = np.zeros((na, nmetal, nae))
 
     # the ionising photon production rate
-<<<<<<< HEAD
     log10_specific_ionising_lum = {}
     log10_specific_ionising_lum["HI"] = np.zeros((na, nZ, nae))
     log10_specific_ionising_lum["HeII"] = np.zeros((na, nZ, nae))
@@ -346,15 +323,6 @@
     # provided by BPASS, sanity check for above
     log10_specific_ionising_lum_original = {}
     log10_specific_ionising_lum_original["HI"] = np.zeros((na, nZ, nae))
-=======
-    specific_ionising_luminosity = {}
-    specific_ionising_luminosity["HI"] = np.zeros((na, nmetal, nae))
-    specific_ionising_luminosity["HeII"] = np.zeros((na, nmetal, nae))
-
-    # provided by BPASS, sanity check for above
-    specific_ionising_luminosity_original = {}
-    specific_ionising_luminosity_original["HI"] = np.zeros((na, nmetal, nae))
->>>>>>> 06e478f4
 
     spectra = np.zeros((na, nmetal, nae, len(wavelengths)))
 
@@ -375,17 +343,10 @@
                 starmass["remnant_mass"].values / 1e6
             )
 
-<<<<<<< HEAD
             # --- get original log10_specific_ionising_lum
             fn_ = f"{input_dir}/ionizing-{bs}-imf_{bpass_imf}.a{aek}.{Zk}.dat"
             ionising = load.model_output(fn_)
             log10_specific_ionising_lum_original["HI"][:, iZ, iae] = (
-=======
-            # --- get original specific_ionising_luminosity
-            fn_ = f"{input_dir}/ionizing-{bs}-imf_{bpass_imf}.a{aek}.{metalk}.dat"
-            ionising = load.model_output(fn_)
-            specific_ionising_luminosity_original["HI"][:, imetal, iae] = (
->>>>>>> 06e478f4
                 ionising["prod_rate"].values - 6
             )  # convert to per M_sol
 
@@ -409,15 +370,8 @@
                 for ion in ["HI", "HeII"]:
                     limit = 100
                     ionisation_energy = Ions.energy[ion]
-<<<<<<< HEAD
                     log10_specific_ionising_lum[ion][ia, iZ, iae] = np.log10(
                         calc_log10_specific_ionising_lum(
-=======
-                    specific_ionising_luminosity[ion][
-                        ia, imetal, iae
-                    ] = np.log10(
-                        calc_specific_ionising_luminosity(
->>>>>>> 06e478f4
                             wavelengths,
                             spec_,
                             ionisation_energy=ionisation_energy,
