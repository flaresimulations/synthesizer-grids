import argparse
import numpy as np
import fsps
from datetime import date
from utils import (
    __tag__,
    write_data_h5py,
    write_attribute,
    add_specific_ionising_lum,
    get_model_filename,
)


def generate_grid(model):
    """Main function to create fsps grids used by synthesizer"""

    # set up StellarPopulation grid
    imf_type = model["imf_type"]
    imf_masses = model["imf_masses"]

    if imf_type == "chabrier03":
        sp = fsps.StellarPopulation(
            imf_type=1, imf_upper_limit=imf_masses[-1], imf_lower_limit=imf_masses[0]
        )
    elif imf_type == "bpl":
        imf_slopes = model["imf_slopes"]
        # NOTE THIS ASSUMES boundaries of 0.5, 1.0

        if (imf_masses[1] != 0.5) or (imf_masses[2] != 1.0):
            # raise exception
            print(
                "WARNING: this IMF definition requires that the boundaries are [m_low, 0.5, 1.0, m_high]"
            )

        sp = fsps.StellarPopulation(
            imf_type=2,
            imf_upper_limit=imf_masses[-1],
            imf_lower_limit=imf_masses[0],
            imf1=imf_slopes[0],
            imf2=imf_slopes[1],
            imf3=imf_slopes[2],
        )
    else:
        # raise exception
        pass

    # include the isochrones/spectra as the sps_variant name
    # model['sps_variant'] = '-'.join(map(lambda x: str(x), sp.libraries[:2]))

    model["sps_variant"] = "-".join(map(lambda x: x.decode("utf-8"), sp.libraries[:2]))
    print(model["sps_variant"])

    # generate the synthesizer_model_name
    synthesizer_model_name = get_model_filename(model)

    # this is the full path to the ultimate HDF5 grid file
    out_filename = f"{synthesizer_data_dir}/grids/{synthesizer_model_name}.hdf5"

    lam = sp.wavelengths  # units: Angstroms
    log10ages = sp.log_age  # units: log10(years)
    ages = 10**log10ages
    metallicities = sp.zlegend  # units: log10(Z)
    log10metallicities = np.log10(metallicities)

    na = len(log10ages)
    nZ = len(metallicities)

    specific_ionising_lum = np.zeros((na, nZ))  # the ionising photon production rate
    spec = np.zeros((na, nZ, len(lam)))

    for iZ in range(nZ):
        spec_ = sp.get_spectrum(zmet=iZ + 1)[1]  # 2D array Lsol / AA
        for ia in range(na):
<<<<<<< HEAD
            fnu = spec_[ia]  # Lsol / Hz
            fnu *= 3.826e33  # erg s^-1 Hz^-1 Msol^-1

            # fnu = convert_flam_to_fnu(lam, flam)
            spec[ia, iZ] = fnu
=======

            lnu = spec_[ia]  # Lsol / Hz
            lnu *= 3.826e33  # erg s^-1 Hz^-1 Msol^-1
            spec[ia, iZ] = lnu
>>>>>>> f38f6506

    # write out model parameters as top level attribute
    for key, value in model.items():
        write_attribute(out_filename, "/", key, (value))

    # write wavelength grid
    write_data_h5py(out_filename, "spectra/wavelength", data=lam, overwrite=True)
    write_attribute(
        out_filename,
        "spectra/wavelength",
        "Description",
        "Wavelength of the spectra grid",
    )
    write_attribute(out_filename, "spectra/wavelength", "Units", "Angstrom")

    # write stellar spectra
    write_data_h5py(out_filename, "spectra/incident", data=spec, overwrite=True)
    write_attribute(
        out_filename,
        "spectra/incident",
        "Description",
        "Three-dimensional spectra grid, [age, metallicity, wavelength]",
    )
    write_attribute(out_filename, "spectra/incident", "Units", "erg/s/Hz")

    # write out axes
    write_attribute(out_filename, "/", "axes", ("log10age", "metallicity"))

    # write out log10ages
    write_data_h5py(out_filename, "axes/log10age", data=log10ages, overwrite=True)
    write_attribute(
        out_filename,
        "axes/log10age",
        "Description",
        "Stellar population ages in log10 years",
    )
    write_attribute(out_filename, "axes/log10age", "Units", "dex(yr)")

    # write out metallicities
    write_data_h5py(
        out_filename, "axes/metallicity", data=metallicities, overwrite=True
    )
    write_attribute(out_filename, "axes/metallicity", "Description", "raw abundances")
    write_attribute(out_filename, "axes/metallicity", "Units", "dimensionless")

    return out_filename


if __name__ == "__main__":
    parser = argparse.ArgumentParser(description="FSPS download and grid creation")
    parser.add_argument(
        "-synthesizer_data_dir",
        "--synthesizer_data_dir",
        default="/Users/sw376/Dropbox/Research/data/synthesizer",
    )

    args = parser.parse_args()

    synthesizer_data_dir = args.synthesizer_data_dir

    grid_dir = f"{synthesizer_data_dir}/grids/dev"

    default_model = {
        "sps_name": "fsps",
        "sps_variant": False,  # this is set later depending on the isochrones/spectra used
        "imf_type": "bpl",  # named IMF or bpl (broken power law)
        "imf_masses": [0.08, 0.5, 1, 120],
        "imf_slopes": [1.3, 2.3, 2.3],
        "alpha": False,
        "synthesizer-grids_tag": __tag__,
        "date": str(date.today()),
        "pyfsps_version": str(fsps.__version__),
        "sps_version": "3.2",
    }

    models = []

    # models += [{}]  # default model

    # # # chabrier
    # models += [{'imf_type': 'chabrier03', 'imf_masses': [0.08, 120], 'imf_slopes': []},  # chabrier03
    #            ]

    # different high-mass slopes
    models += [{"imf_slopes": [1.3, 2.3, a3]} for a3 in np.arange(1.5, 3.01, 0.1)]

    # # different high-mass cut-offs
    # models += [{'imf_type': 'chabrier03', 'imf_masses': [0.08, hmc]}
    #            for hmc in [1, 2, 5, 10, 20, 50, 100]]

    # # different low-mass cut-offs
    # models += [{'imf_type': 'chabrier03', 'imf_masses': [lmc, 120]}
    #            for lmc in [0.5, 1, 2, 5, 10, 20, 50]]

    for model_ in models:
        model = default_model | model_

        # make grid
        out_filename = generate_grid(model)

        # add specific_ionising_lum for different ions
        add_specific_ionising_lum(out_filename)<|MERGE_RESOLUTION|>--- conflicted
+++ resolved
@@ -71,18 +71,10 @@
     for iZ in range(nZ):
         spec_ = sp.get_spectrum(zmet=iZ + 1)[1]  # 2D array Lsol / AA
         for ia in range(na):
-<<<<<<< HEAD
-            fnu = spec_[ia]  # Lsol / Hz
-            fnu *= 3.826e33  # erg s^-1 Hz^-1 Msol^-1
-
-            # fnu = convert_flam_to_fnu(lam, flam)
-            spec[ia, iZ] = fnu
-=======
 
             lnu = spec_[ia]  # Lsol / Hz
             lnu *= 3.826e33  # erg s^-1 Hz^-1 Msol^-1
             spec[ia, iZ] = lnu
->>>>>>> f38f6506
 
     # write out model parameters as top level attribute
     for key, value in model.items():
