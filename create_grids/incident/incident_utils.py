--- conflicted
+++ resolved
@@ -117,11 +117,7 @@
 
 #             ionisation_energy = Ions.energy[ion]
 
-<<<<<<< HEAD
 #             hf[f'log10_specific_ionising_lum/{ion}'] = np.zeros((na, nZ))
-=======
-#             hf[f'specific_ionising_luminosity/{ion}'] = np.zeros((na, nmetal))
->>>>>>> 06e478f4
 
 #             # ---- determine stellar log10_specific_ionising_lum
 
@@ -133,11 +129,7 @@
 
 #                     Q = calc_log10_specific_ionising_lum(lam, lnu, ionisation_energy=ionisation_energy, limit=limit)
 
-<<<<<<< HEAD
 #                     hf[f'log10_specific_ionising_lum/{ion}'][ia, iZ] = np.log10(Q)
-=======
-#                     hf[f'specific_ionising_luminosity/{ion}'][ia, imetal] = np.log10(Q)
->>>>>>> 06e478f4
 
 
 def write_data_h5py(filename, name, data, overwrite=False):
