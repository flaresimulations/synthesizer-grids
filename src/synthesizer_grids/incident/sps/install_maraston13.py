"""
Download the Maraston2013 SPS model and convert to HDF5 synthesizer grid.
"""

import os

import numpy as np
from synthesizer.conversions import llam_to_lnu
from unyt import Angstrom, erg, s, yr

from synthesizer_grids.grid_io import GridFile
from synthesizer_grids.parser import Parser
<<<<<<< HEAD
from unyt import Angstrom, dimensionless, erg, s, yr
=======
>>>>>>> e65ac321


def make_grid(model, imf, input_dir, grid_dir):
    """Main function to convert Maraston 2013 and
    produce grids used by synthesizer
    Args:
        model (dict):
            dictionary containing model parameters
        imf (string):
            Initial mass function, Salpeter or
            Kroupa
        input_dir (string):
            directory where the raw Maraston+13 files are read from
        grid_dir (string):
            directory where the grids are created.
        grid_dir (string):
            directory where the grids are created.
    Returns:
        fname (string):
            output filename
    """

    # define output
    out_filename = f"{grid_dir}/{sps_name}_{imf}.hdf5"
    out_filename = f"{grid_dir}/{sps_name}_{imf}.hdf5"

    metallicity = np.array(
        [0.001, 0.01, 0.02, 0.04]
    )  # array of available metallicities

    if imf == "kroupa100":
        metallicity = np.array([0.02])

    metallicity_code = {
        0.001: "0001",
        0.01: "001",
        0.02: "002",
        0.04: "004",
    }  # codes for converting metallicty

    # open first raw data file to get age
    fn = (
        f"{input_dir}/sed_M13.{imf_code[imf]}"
        f"z{metallicity_code[metallicity[0]]}"
    )

    age_, _, lam_, llam_ = np.loadtxt(fn).T  # llam is in (ergs /s /AA /Msun)

    age_Gyr = np.sort(np.array(list(set(age_))))  # Gyr
    age = age_Gyr * 1e9 * yr

    lam = lam_[age_ == age_[0]] * Angstrom

    spec = np.zeros((len(age), len(metallicity), len(lam)))

    # Create the GridFile ready to take outputs
    out_grid = GridFile(out_filename, mode="w", overwrite=True)

    # at each point in spec convert the units
    for iZ, Z in enumerate(metallicity):
        for ia, a_Gyr in enumerate(age_Gyr):
            fn = (
                f"{input_dir}/sed_M13.{imf_code[imf]}"
                f"z{metallicity_code[Z]}"
            )
            print(iZ, ia, fn)
            age_, _, lam_, llam_ = np.loadtxt(fn).T

            llam = llam_[age_ == a_Gyr] * erg / s / Angstrom
            lnu = llam_to_lnu(lam, llam)
            spec[ia, iZ] = lnu

    # A dictionary with Boolean values for each axis, where True
    # indicates that the attribute should be interpolated in
    # logarithmic space.
    log_on_read = {"age": True, "metallicity": False}

    # Write everything out thats common to all models
    out_grid.write_grid_common(
        model=model,
        axes={"age": age, "metallicity": metallicity * dimensionless},
        wavelength=lam,
        spectra={"incident": spec},
        log_on_read=log_on_read,
        alt_axes=("log10age", "metallicity"),
    )

    # Include the specific ionising photon luminosity
    out_grid.add_specific_ionising_lum()


if __name__ == "__main__":
    # Set up the command line arguments
    parser = Parser(description="Maraston+13 download and grid creation")

    args = parser.parse_args()

    grid_dir = args.grid_dir

    # Define the model metadata
    sps_name = "maraston13"
    imfs = ["salpeter", "kroupa"]
    imf_code = {"salpeter": "ss", "kroupa": "kr", "kroupa100": "100kr"}
    model = {
        "sps_name": sps_name,
        "sps_version": False,
        "alpha": False,
    }

    input_dir = args.input_dir
    input_dir += f"/{sps_name}"

    # create directory to store downloaded output if it doesn't exist
    if not os.path.exists(input_dir):
        os.mkdir(input_dir)

    # run the single kroupa100 model
    imf = "kroupa100"
    make_grid(model, imf, input_dir, grid_dir)

    # then run the rest
    for imf in imfs:
        make_grid(model, imf, input_dir, grid_dir)<|MERGE_RESOLUTION|>--- conflicted
+++ resolved
@@ -6,14 +6,10 @@
 
 import numpy as np
 from synthesizer.conversions import llam_to_lnu
-from unyt import Angstrom, erg, s, yr
+from unyt import Angstrom, dimensionless, erg, s, yr
 
 from synthesizer_grids.grid_io import GridFile
 from synthesizer_grids.parser import Parser
-<<<<<<< HEAD
-from unyt import Angstrom, dimensionless, erg, s, yr
-=======
->>>>>>> e65ac321
 
 
 def make_grid(model, imf, input_dir, grid_dir):
