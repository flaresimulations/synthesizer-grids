--- conflicted
+++ resolved
@@ -9,7 +9,7 @@
 from synthesizer_grids.grid_io import GridFile
 
 
-def make_grid(model, imf, output_dir, grid_dir):
+def make_grid(model, imf, output_dir, grid_dir, grid_dir):
     """Main function to convert Maraston 2013 and
     produce grids used by synthesizer
     Args:
@@ -22,12 +22,15 @@
             directory where the raw Maraston+13 files are read from
         grid_dir (string):
             directory where the grids are created.
+        grid_dir (string):
+            directory where the grids are created.
     Returns:
         fname (string):
             output filename
     """
 
     # define output
+    out_filename = f"{grid_dir}/{sps_name}_{imf}.hdf5"
     out_filename = f"{grid_dir}/{sps_name}_{imf}.hdf5"
 
     metallicities = np.array(
@@ -87,22 +90,12 @@
     parser = Parser(description="Maraston+13 download and grid creation")
     args = parser.parse_args()
 
-<<<<<<< HEAD
     parser.add_argument("-output_dir", type=str, required=True)
     parser.add_argument("-grid_dir", type=str, required=True)
     parser.add_argument("-download_data", "--download_data", type=bool, default=False)
 
     args = parser.parse_args()
 
-=======
-    # Unpack the arguments
-    args = parser.parse_args()
-
-    # the directory to store downloaded input files
-    input_dir = args.input_dir
-
-    # the directory to store the grid
->>>>>>> 0dbc0625
     grid_dir = args.grid_dir
 
     # Define the model metadata
@@ -115,7 +108,6 @@
         "alpha": False,
     }
 
-<<<<<<< HEAD
     output_dir = args.output_dir
     output_dir += f'/{sps_name}'
 
@@ -124,16 +116,4 @@
         os.mkdir(output_dir)
 
     for imf in imfs:
-        make_grid(model, imf, output_dir, grid_dir)
-=======
-    # append sps_name to input_dir to define where to store downloaded input
-    # files
-    input_dir += f'/{sps_name}'
-
-    # create directory to store downloaded output if it doesn't exist
-    if not os.path.exists(input_dir):
-        os.mkdir(input_dir)
-
-    for imf in imfs:
-        make_grid(model, imf, input_dir, grid_dir)
->>>>>>> 0dbc0625
+        make_grid(model, imf, output_dir, grid_dir)