--- conflicted
+++ resolved
@@ -12,12 +12,8 @@
 
 # synthesiser modules
 from synthesizer.abundances import Abundances
-<<<<<<< HEAD
 from synthesizer.grid import Grid
 from synthesizer.photoionisation import cloudy17, cloudy23
-=======
-from synthesizer.photoionisation import cloudy17 as cloudy
->>>>>>> 285e9177
 
 # local modules
 from utils import apollo_submission_script, get_grid_properties
@@ -158,7 +154,6 @@
     )
 
     print(incident_fixed_params, incident_grid_params)
-<<<<<<< HEAD
     
     # set cloudy version
     if cloudy_fixed_params['cloudy_version'] == 'c17.03':
@@ -168,11 +163,6 @@
     print(cloudy)
     
     # get name of new grid (concatenation of incident_grid and cloudy parameter file)
-=======
-
-    # Get name of new grid (concatenation of incident_grid and cloudy
-    # parameter file)
->>>>>>> 285e9177
     new_grid_name = f"{args.incident_cloudy_model}_cloudy-{args.cloudy_params}"
 
     print(new_grid_name)
@@ -283,17 +273,6 @@
 
         print(incident_params_)
 
-<<<<<<< HEAD
-        #     # get a dictionary of the incident parameter grid point
-        #     incident_index_ = {k:grid_index_[k] for k in incident_grid.axes}
-
-        #     # get a tuple of the incident grid point
-        #     incident_grid_point = tuple(grid_index_[k] for k in incident_grid.axes)
-
-        # Create abundance object
-=======
-        # Create abundances object
->>>>>>> 285e9177
         abundances = Abundances(
             metallicity=float(params_["metallicity"]),
             reference=params_["reference_abundance"],
