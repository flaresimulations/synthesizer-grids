--- conflicted
+++ resolved
@@ -230,20 +230,17 @@
         # Get a tuple of the incident grid point
         incident_grid_point = tuple(grid_index_[k] for k in incident_grid.axes)
 
-<<<<<<< HEAD
-        # Join the fixed and current iteration of the grid parameters
-=======
-    if np.isnan(
-        incident_grid.log10_specific_ionising_lum["HI"][incident_grid_point]
-    ):
-        raise ValueError(
-            f"There is an issue with the Cloudy input file {i}.in since"
-            f"Q(H) = NaN. This occurs at the incident grid point"
-            f"{incident_grid_point} and will cause that Cloudy run to fail."
-        )
+        if np.isnan(
+            incident_grid.log10_specific_ionising_lum["HI"][incident_grid_point]
+        ):
+            raise ValueError(
+                f"There is an issue with the Cloudy input file {i}.in since"
+                f"Q(H) = NaN. This occurs at the incident grid point"
+                f"{incident_grid_point} and will cause that Cloudy run to fail."
+            )
 
         # join the fixed and current iteration of the grid parameters
->>>>>>> 52286741
+
         params_ = fixed_params | grid_params_
 
         # Set cloudy metallicities parameter to the stellar metallicities
